#!/usr/bin/env python
#
# -*- mode:python; sh-basic-offset:4; indent-tabs-mode:nil; coding:utf-8 -*-
# vim:set tabstop=4 softtabstop=4 expandtab shiftwidth=4 fileencoding=utf-8:
#
# Copyright 2010, Ron Gorodetzky <ron@parktree.net>
# Copyright 2010, Jeremy Grosser <jeremy@synack.me>
# Copyright 2013, Jorge Gallegos <kad@blegh.net>

"""
The ``attribute`` application handles all attribute specific operations like
querying, adding, deleting and updating attributes.
"""

import bottle
from bottle import request
from clustoapi import util


app = bottle.Bottle()
app.config['source_module'] = __name__


def _write_attrs(method, name, **kwargs):
    """
Helper method for reduced code between POST and PUT.
Returns a response for the methods calling it.
"""
    if method == 'set':
        code = 200
    if method == 'add':
        code = 201
    else:
        util.dumps('"%s" is neither set nor add. How did you get here?' % method, 400)

    request_kwargs = dict(request.params.items())
    driver = kwargs.get('driver', None)
    obj, status, msg = util.get(name, driver)
    if not obj:
        return util.dumps(msg, status)

    try:
        # Merge URL values and kwarg values, but do not allow conflicts.
        for k, v in request_kwargs.items():
            if kwargs.get(k) is not None and kwargs[k] != v:
                raise ValueError('Two different values were submitted for "%s": %s' % (k, [kwargs[k], v]))
            kwargs[k] = v

        # Additionally capture a value error if the json is bad.
        json_kwargs = request.json
    except ValueError as ve:
        return util.dumps('%s' % (ve,), 400)

    if json_kwargs:
        if request.query:
            return util.dumps('Error: json and query params may not be passed in the same request.', 400)
        kwargs = json_kwargs

    # Adds support for bulk attr posting.
    attrs = [kwargs] if isinstance(kwargs, dict) else kwargs
    # Check for malformed data or missing pieces before adding any attrs.
    for attr in attrs:
        for k in ('key', 'value'):
            if k not in attr.keys():
                bottle.abort(412, 'Provide at least "key" and "value"')

        if 'number' in attr:
            try:
                attr['number'] = int(attr['number'])
            except ValueError as ve:
                return util.dumps('%s' % (ve,), 400)

    for attr in attrs:
        getattr(obj, method + '_attr')(**attr)

    return util.dumps([util.unclusto(_) for _ in obj.attrs()], code)


@app.get('/<name>')
@app.get('/<name>/')
@app.get('/<name>/<key>')
@app.get('/<name>/<key>/')
@app.get('/<name>/<key>/<subkey>')
@app.get('/<name>/<key>/<subkey>/<number:int>')
@app.get('/<name>/<key>/<subkey>/<number:int>/')
def attrs(name, key=None, subkey=None, number=None):
    """
Query attributes from this object.

Example:

.. code:: bash

    $ ${post} -d 'name=attrpool1' ${server_url}/entity/pool
    [
        "/pool/attrpool1"
    ]
    HTTP: 201
    Content-type: application/json

.. code:: bash

    $ ${get} ${server_url}/attribute/attrpool1
    []
    HTTP: 200
    Content-type: application/json

Will show all the attributes from the object ``attrpool1``:

.. code:: bash

    $ ${get} -d 'driver=pool' ${server_url}/attribute/attrpool1
    []
    HTTP: 200
    Content-type: application/json

Will show all the attributes from the object ``attrpool1`` **if** the driver
for ``attrpool1`` is ``pool``. In the same vein this code:

.. code:: bash

    $ ${get} -d 'driver=basicserver' ${server_url}/attribute/attrpool1
    ...
    HTTP: 409
    ...

Should fail, because the ``attrpool1`` object is of type ``pool``,
**not** ``basicserver``

Example:

.. code:: bash

    $ ${get} ${server_url}/attribute/attrpool1/owner
    []
    HTTP: 200
    Content-type: application/json

Will show the attributes for ``server1`` if their key is ``owner``.
"""

    attrs = []
    kwargs = dict(request.params.items())
    driver = kwargs.get('driver', None)
    obj, status, msg = util.get(name, driver)
    if not obj:
        return util.dumps(msg, status)

    qkwargs = {}
    if key:
        qkwargs['key'] = key
    if subkey:
        qkwargs['subkey'] = subkey
    if number:
        qkwargs['number'] = number
    for attr in obj.attrs(**qkwargs):
        attrs.append(util.unclusto(attr))
    return util.dumps(attrs)


@app.post('/<name>')
@app.post('/<name>/<key>/<subkey>')
@app.post('/<name>/<key>/<subkey>/<number:int>')
def add_attr(name, **kwargs):
    """
Add an attribute to this object.

 *  Requires parameters ``name``, ``key``, and ``value``
 *  Optional parameters are ``subkey`,` ``number``, and ``datatype``
 *  Additionally, ``mask`` can be provided for a datetime attribute.
 *  These parameters can be either be passed with a querystring
 *  or a json body. If json is supplied, multiple attributes may be
 *  added at the same time.

Example:

.. code:: bash

    $ ${post} -d 'name=addattrserver' ${server_url}/entity/basicserver
    [
        "/basicserver/addattrserver"
    ]
    HTTP: 201
    Content-type: application/json

.. code:: bash

    $ ${post} -d 'key=group' -d 'value=web' ${server_url}/attribute/addattrserver
    [
        {
            "datatype": "string",
            "key": "group",
            "number": null,
            "subkey": null,
            "value": "web"
        }
    ]
    HTTP: 201
    Content-type: application/json

Will:

#.  Create an entity called ``addattrserver``
#.  Add the attribute with ``key=group`` and ``value=web`` to it

Example:

.. code:: bash

    $ ${post} -d 'key=group' -d 'subkey=owner' -d 'value=web' ${server_url}/attribute/addattrserver
    [
        {
            "datatype": "string",
            "key": "group",
            "number": null,
            "subkey": null,
            "value": "web"
        },
        {
            "datatype": "string",
            "key": "group",
            "number": null,
            "subkey": "owner",
            "value": "web"
        }
    ]
    HTTP: 201
    Content-type: application/json

Will add the attribute with key ``group`` *and* subkey ``owner`` *and*
value ``joe`` to the previously created entity ``addattrserver``

.. code:: bash

    $ ${post} -H 'Content-Type: application/json' -d '${sample_json_attrs}' ${server_url}/attribute/addattrserver
    [
        ...
        {
            "datatype": "string",
            "key": "group",
            "number": null,
            "subkey": "admin",
            "value": "apache"
        },
        {
            "datatype": "string",
            "key": "group",
            "number": null,
            "subkey": "member",
            "value": "webapp"
        }
    ]
    HTTP: 201
    Content-type: application/json

Will add two attributes in bulk by stating
that the content type is ``application/json``.

"""

<<<<<<< HEAD
    kwargs = dict(request.params.items())
    driver = kwargs.get('driver', None)
    obj, status, msg = util.get(name, driver)
    if not obj:
        return util.dumps(msg, status)

    try:
        json_kwargs = request.json
    except ValueError as ve:
        return util.dumps('%s' % (ve,), 400)

    if json_kwargs:
        if request.query:
            return util.dumps('Error: json and query params may not be passed in the same request.', 400)
        kwargs = json_kwargs

    # Adds support for bulk attr posting.
    attrs = [kwargs] if isinstance(kwargs, dict) else kwargs

    # Check for malformed data or missing pieces before adding any attrs.
    for attr in attrs:
        for k in ('key', 'value'):
            if k not in attr.keys():
                bottle.abort(412, 'Provide at least "key" and "value"')

        if 'number' in attr:
            try:
                attr['number'] = int(attr['number'])
            except ValueError as ve:
                return util.dumps('%s' % (ve,), 400)

        if 'datatype' in attr:
            datatype = attr.pop('datatype')
            if 'mask' in attr:
                mask = attr.pop('mask', '%Y-%m-%dT%H:%M:%S.%f')
            attr['value'] = util.typecast(attr['value'], datatype, mask=mask)

    for attr in attrs:
        obj.add_attr(**attr)

    return util.dumps([util.unclusto(_) for _ in obj.attrs()], 201)
=======
    return _write_attrs('add', name, **kwargs)
>>>>>>> 0011e4ab


@app.put('/<name>/<key>')
@app.put('/<name>/<key>/<subkey>')
@app.put('/<name>/<key>/<subkey>/<number:int>')
def set_attr(name, **kwargs):
    """
Sets an attribute from this object. If the attribute doesn't exist
it will be added, if the attribute already exists then it will be
updated.

 *  Requires HTTP parameters ``key`` and ``value``
 *  Optional parameters are ``subkey`,` ``number``, and ``datatype``
 *  Additionally, ``mask`` can be provided for a datetime attribute.

Example:

.. code:: bash

    $ ${post} -d 'name=setattrserver' ${server_url}/entity/basicserver
    [
        "/basicserver/setattrserver"
    ]
    HTTP: 201
    Content-type: application/json

.. code:: bash

    $ ${post} -d 'key=group' -d 'value=web' ${server_url}/attribute/setattrserver
    [
        {
            "datatype": "string",
            "key": "group",
            "number": null,
            "subkey": null,
            "value": "web"
        }
    ]
    HTTP: 201
    Content-type: application/json

.. code:: bash

    $ ${put} -d 'value=db' ${server_url}/attribute/setattrserver/group
    [
        {
            "datatype": "string",
            "key": "group",
            "number": null,
            "subkey": null,
            "value": "db"
        }
    ]
    HTTP: 200
    Content-type: application/json

Will:

#.  Create the entity ``setattrserver``
#.  Add the attribute with ``key=group`` and ``value=web``
#.  Update the attribute to ``value=db``

Example:

.. code:: bash

    $ ${post} -d 'name=setattrserver2' ${server_url}/entity/basicserver
    [
        "/basicserver/setattrserver2"
    ]
    HTTP: 201
    Content-type: application/json

.. code:: bash

    $ ${put} -d 'value=joe' ${server_url}/attribute/setattrserver2/group/owner
    [
        {
            "datatype": "string",
            "key": "group",
            "number": null,
            "subkey": "owner",
            "value": "joe"
        }
    ]
    HTTP: 200
    Content-type: application/json

.. code:: bash

    $ ${put} -d 'value=bob' ${server_url}/attribute/setattrserver2/group/owner
    [
        {
            "datatype": "string",
            "key": "group",
            "number": null,
            "subkey": "owner",
            "value": "bob"
        }
    ]
    HTTP: 200
    Content-type: application/json

Will:

#.  Create a new object ``setattrserver2`` of type ``basicserver``
#.  Set the attribute with key ``group`` *and* subkey ``owner`` with value
    ``joe`` to the object ``setattrserver1``. Since this is the only attribute
    so far, this operation works just like ``add_attr()``
#.  Update the attribute we set above, now the ``value`` will read ``bob``
"""

    return _write_attrs('set', name, **kwargs)


@app.delete('/<name>/<key>')
@app.delete('/<name>/<key>/<subkey>')
@app.delete('/<name>/<key>/<subkey>/<number:int>')
def del_attrs(name, key, subkey=None, number=None):
    """
Deletes an attribute from this object

 *  Requires HTTP path ``key``
 *  Optional parameters are ``subkey``, ``value``, and ``number``

Examples:

.. code:: bash

    $ ${post} -d 'name=deleteserver1' ${server_url}/entity/basicserver
    [
        "/basicserver/deleteserver1"
    ]
    HTTP: 201
    Content-type: application/json

.. code:: bash

    $ ${put} -d 'value=joe' ${server_url}/attribute/deleteserver1/group/owner
    [
        {
            "datatype": "string",
            "key": "group",
            "number": null,
            "subkey": "owner",
            "value": "joe"
        }
    ]
    HTTP: 200
    Content-type: application/json

.. code:: bash

    $ ${delete} ${server_url}/attribute/deleteserver1/group/owner
    []
    HTTP: 200
    Content-type: application/json

Will create a ``basicserver`` object called ``deleteserver1``, then it will
add an attribute (the only attribute so far), then it will delete it.

.. code:: bash

    $ ${post} -d 'name=deleteserver2' ${server_url}/entity/basicserver
    [
        "/basicserver/deleteserver2"
    ]
    HTTP: 201
    Content-type: application/json

.. code:: bash

    $ ${put} -d 'value=engineering' ${server_url}/attribute/deleteserver2/group
    [
        {
            "datatype": "string",
            "key": "group",
            "number": null,
            "subkey": null,
            "value": "engineering"
        }
    ]
    HTTP: 200
    Content-type: application/json

.. code:: bash

    $ ${put} -d 'value=joe' ${server_url}/attribute/deleteserver2/group/owner
    [
        {
            "datatype": "string",
            "key": "group",
            "number": null,
            "subkey": null,
            "value": "engineering"
        },
        {
            "datatype": "string",
            "key": "group",
            "number": null,
            "subkey": "owner",
            "value": "joe"
        }
    ]
    HTTP: 200
    Content-type: application/json

.. code:: bash

    $ ${delete} ${server_url}/attribute/deleteserver2/group/owner
    [
        {
            "datatype": "string",
            "key": "group",
            "number": null,
            "subkey": null,
            "value": "engineering"
        }
    ]
    HTTP: 200
    Content-type: application/json

This example should add two attributes with the same key, but different
subkey, then it will delete only the second value.
"""

    kwargs = dict(request.params.items())
    driver = kwargs.get('driver', None)
    obj, status, msg = util.get(name, driver)
    if not obj:
        return util.dumps(msg, status)
    qkwargs = {'key': key}
    if subkey:
        qkwargs['subkey'] = subkey
    if number:
        qkwargs['number'] = number
    obj.del_attrs(**qkwargs)
    return util.dumps([util.unclusto(_) for _ in obj.attrs()])<|MERGE_RESOLUTION|>--- conflicted
+++ resolved
@@ -69,6 +69,12 @@
                 attr['number'] = int(attr['number'])
             except ValueError as ve:
                 return util.dumps('%s' % (ve,), 400)
+
+        if 'datatype' in attr:
+            datatype = attr.pop('datatype')
+            if 'mask' in attr:
+                mask = attr.pop('mask', '%Y-%m-%dT%H:%M:%S.%f')
+            attr['value'] = util.typecast(attr['value'], datatype, mask=mask)
 
     for attr in attrs:
         getattr(obj, method + '_attr')(**attr)
@@ -258,51 +264,7 @@
 
 """
 
-<<<<<<< HEAD
-    kwargs = dict(request.params.items())
-    driver = kwargs.get('driver', None)
-    obj, status, msg = util.get(name, driver)
-    if not obj:
-        return util.dumps(msg, status)
-
-    try:
-        json_kwargs = request.json
-    except ValueError as ve:
-        return util.dumps('%s' % (ve,), 400)
-
-    if json_kwargs:
-        if request.query:
-            return util.dumps('Error: json and query params may not be passed in the same request.', 400)
-        kwargs = json_kwargs
-
-    # Adds support for bulk attr posting.
-    attrs = [kwargs] if isinstance(kwargs, dict) else kwargs
-
-    # Check for malformed data or missing pieces before adding any attrs.
-    for attr in attrs:
-        for k in ('key', 'value'):
-            if k not in attr.keys():
-                bottle.abort(412, 'Provide at least "key" and "value"')
-
-        if 'number' in attr:
-            try:
-                attr['number'] = int(attr['number'])
-            except ValueError as ve:
-                return util.dumps('%s' % (ve,), 400)
-
-        if 'datatype' in attr:
-            datatype = attr.pop('datatype')
-            if 'mask' in attr:
-                mask = attr.pop('mask', '%Y-%m-%dT%H:%M:%S.%f')
-            attr['value'] = util.typecast(attr['value'], datatype, mask=mask)
-
-    for attr in attrs:
-        obj.add_attr(**attr)
-
-    return util.dumps([util.unclusto(_) for _ in obj.attrs()], 201)
-=======
     return _write_attrs('add', name, **kwargs)
->>>>>>> 0011e4ab
 
 
 @app.put('/<name>/<key>')
